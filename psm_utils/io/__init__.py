"""Parsers for proteomics search results from various search engines."""

from __future__ import annotations

import re
from pathlib import Path
from tempfile import NamedTemporaryFile

from rich.progress import track

<<<<<<< HEAD
import psm_utils.io.alphadia as alphadia
import psm_utils.io.diann as diann
import psm_utils.io.fragpipe as fragpipe
=======
import psm_utils.io.flashlfq as flashlfq
>>>>>>> 27b85915
import psm_utils.io.idxml as idxml
import psm_utils.io.ionbot as ionbot
import psm_utils.io.maxquant as maxquant
import psm_utils.io.msamanda as msamanda
import psm_utils.io.mzid as mzid
import psm_utils.io.parquet as parquet
import psm_utils.io.peptide_record as peptide_record
import psm_utils.io.pepxml as pepxml
import psm_utils.io.percolator as percolator
import psm_utils.io.proteome_discoverer as proteome_discoverer
import psm_utils.io.proteoscape as proteoscape
import psm_utils.io.sage as sage
import psm_utils.io.tsv as tsv
import psm_utils.io.xtandem as xtandem
from psm_utils.io._base_classes import WriterBase
from psm_utils.io.exceptions import PSMUtilsIOException
from psm_utils.psm import PSM
from psm_utils.psm_list import PSMList

FILETYPES = {
    "flashlfq": {
        "reader": flashlfq.FlashLFQReader,
        "writer": flashlfq.FlashLFQWriter,
        "extension": ".tsv",
        "filename_pattern": r"^.*\.flashlfq\.tsv$",
    },
    "ionbot": {
        "reader": ionbot.IonbotReader,
        "writer": None,
        "extension": "ionbot.first.csv",
        "filename_pattern": r"^ionbot.first.csv$",
    },
    "idxml": {
        "reader": idxml.IdXMLReader,
        "writer": idxml.IdXMLWriter,
        "extension": ".idXML",
        "filename_pattern": r"^.*\.idxml$",
    },
    "msms": {
        "reader": maxquant.MSMSReader,
        "writer": None,
        "extension": "_msms.txt",
        "filename_pattern": r"^.*msms\.txt$",
    },
    "mzid": {
        "reader": mzid.MzidReader,
        "writer": mzid.MzidWriter,
        "extension": ".mzid",
        "filename_pattern": r"^.*\.(?:(?:mzidentml)|(?:mzid))$",
    },
    "peprec": {
        "reader": peptide_record.PeptideRecordReader,
        "writer": peptide_record.PeptideRecordWriter,
        "extension": ".peprec.txt",
        "filename_pattern": r"(^.*\.peprec(?:\.txt)?$)|(?:^peprec\.txt$)",
    },
    "pepxml": {
        "reader": pepxml.PepXMLReader,
        "writer": None,
        "extension": ".pepxml",
        "filename_pattern": r"^.*\.pep\.?xml$",
    },
    "percolator": {
        "reader": percolator.PercolatorTabReader,
        "writer": percolator.PercolatorTabWriter,
        "extension": ".percolator.txt",
        "filename_pattern": r"^.*\.(?:(?:pin)|(?:pout))$",
    },
    "proteome_discoverer": {
        "reader": proteome_discoverer.MSFReader,
        "writer": None,
        "extension": ".msf",
        "filename_pattern": r"^.*\.msf$",
    },
    "proteoscape": {
        "reader": proteoscape.ProteoScapeReader,
        "writer": None,
        "extension": ".parquet",
        "filename_pattern": r"^.*\.candidates\.parquet$",
    },
    "xtandem": {
        "reader": xtandem.XTandemReader,
        "writer": None,
        "extension": ".t.xml",
        "filename_pattern": r"^.*\.t\.xml$",
    },
    "msamanda": {
        "reader": msamanda.MSAmandaReader,
        "writer": None,
        "extension": ".csv",
        "filename_pattern": r"^.*(?:_|\.)msamanda.csv$",
    },
    "sage_tsv": {
        "reader": sage.SageTSVReader,
        "writer": None,
        "extension": ".tsv",
        "filename_pattern": r"^.*(?:_|\.)sage.tsv$",
    },
    "sage_parquet": {
        "reader": sage.SageParquetReader,
        "writer": None,
        "extension": ".parquet",
        "filename_pattern": r"^.*(?:_|\.)sage.parquet$",
    },
    "fragpipe": {
        "reader": fragpipe.FragPipeReader,
        "writer": None,
        "extension": ".tsv",
        "filename_pattern": r"^.*(?:_|\.)?psm\.tsv$",
    },
    "alphadia": {
        "reader": alphadia.AlphaDIAReader,
        "writer": None,
        "extension": ".tsv",
        "filename_pattern": r"^.*(?:_|\.)?precursors\.tsv$",
    },
    "diann": {
        "reader": diann.DIANNTSVReader,
        "writer": None,
        "extension": ".tsv",
        "filename_pattern": r"^.*(?:_|\.)?diann\.tsv$",
    },
    "parquet": {  # List after more specific Parquet patterns to avoid matching conflicts
        "reader": parquet.ParquetReader,
        "writer": parquet.ParquetWriter,
        "extension": ".parquet",
        "filename_pattern": r"^.*\.parquet$",
    },
    "tsv": {  # List after more specific TSV patterns to avoid matching conflicts
        "reader": tsv.TSVReader,
        "writer": tsv.TSVWriter,
        "extension": ".tsv",
        "filename_pattern": r"^.*\.tsv$",
    },
}

FILETYPES["sage"] = FILETYPES["sage_tsv"]  # Alias for backwards compatibility

READERS = {k: v["reader"] for k, v in FILETYPES.items() if v["reader"]}
WRITERS = {k: v["writer"] for k, v in FILETYPES.items() if v["writer"]}


def _infer_filetype(filename: str):
    """Infer filetype from filename."""
    for filetype, properties in FILETYPES.items():
        if re.fullmatch(properties["filename_pattern"], str(filename), flags=re.IGNORECASE):
            return filetype
    else:
        raise PSMUtilsIOException("Could not infer filetype.")


def _supports_write_psm(writer: WriterBase):
    """Check if writer supports write_psm method."""
    with NamedTemporaryFile(delete=False) as temp_file:
        temp_file.close()
        Path(temp_file.name).unlink()
        example_psm = PSM(peptidoform="ACDE", spectrum_id="0")
        try:
            with writer(temp_file.name, example_psm=example_psm) as writer_instance:
                writer_instance.write_psm(example_psm)
        except NotImplementedError:
            supports_write_psm = False
        except AttributeError:  # `None` is not valid PSM
            supports_write_psm = True
        else:
            supports_write_psm = True
            Path(temp_file.name).unlink()
        return supports_write_psm


def read_file(filename: str | Path, *args, filetype: str = "infer", **kwargs):
    """
    Read PSM file into :py:class:`~psm_utils.psmlist.PSMList`.

    Parameters
    ----------
    filename: str
        Path to file.
    filetype: str, optional
        File type. Any PSM file type with read support. See psm_utils tag in
        :ref:`Supported file formats`.
    *args : tuple
        Additional arguments are passed to the :py:class:`psm_utils.io` reader.
    **kwargs : dict, optional
        Additional keyword arguments are passed to the :py:class:`psm_utils.io` reader.
    """
    if filetype == "infer":
        filetype = _infer_filetype(filename)
    try:
        reader_cls = READERS[filetype]
    except KeyError as e:
        raise PSMUtilsIOException(
            f"Filetype '{filetype}' unknown or not supported for reading."
        ) from e
    reader = reader_cls(filename, *args, **kwargs)
    psm_list = reader.read_file()
    return psm_list


def write_file(
    psm_list: PSMList,
    filename: str | Path,
    *args,
    filetype: str = "infer",
    show_progressbar: bool = False,
    **kwargs,
):
    """
    Write :py:class:`~psm_utils.psmlist.PSMList` to PSM file.

    Parameters
    ----------
    psm_list: PSMList
        PSM list to be written.
    filename: str
        Path to file.
    filetype: str, optional
        File type. Any PSM file type with read support. See psm_utils tag in
        :ref:`Supported file formats`.
    show_progressbar: bool, optional
        Show progress bar for conversion process. (default: False)
    *args : tuple
        Additional arguments are passed to the :py:class:`psm_utils.io` writer.
    **kwargs : dict, optional
        Additional keyword arguments are passed to the :py:class:`psm_utils.io` writer.
    """
    if filetype == "infer":
        filetype = _infer_filetype(filename)
    try:
        writer_cls = WRITERS[filetype]
    except KeyError as e:
        raise PSMUtilsIOException(
            f"Filetype {filetype} unknown or not supported for writing."
        ) from e

    # Remove file if already exists to avoid appending:
    if Path(filename).is_file():
        Path(filename).unlink()

    # Get example PSM, instantiate writer, write
    example_psm = psm_list[0]
    with writer_cls(
        filename,
        *args,
        example_psm=example_psm,
        mode="write",
        show_progressbar=show_progressbar,
        **kwargs,
    ) as writer:
        writer.write_file(psm_list)


def convert(
    input_filename: str | Path,
    output_filename: str | Path,
    input_filetype: str = "infer",
    output_filetype: str = "infer",
    show_progressbar: bool = False,
):
    """
    Convert a PSM file from one format into another.

    Parameters
    ----------
    input_filename: str
        Path to input file.
    output_filename: str
        Path to output file.
    input_filetype: str, optional
        File type. Any PSM file type with read support. See psm_utils tag in
        :ref:`Supported file formats`.
    output_filetype: str, optional
        File type. Any PSM file type with write support. See psm_utils tag in
        :ref:`Supported file formats`.
    show_progressbar: bool, optional
        Show progress bar for conversion process. (default: False)


    Examples
    --------

    Convert a MaxQuant msms.txt file to a MS²PIP peprec file, while inferring
    the applicable file types from the file extensions:

    >>> from psm_utils.io import convert
    >>> convert("msms.txt", "filename_out.peprec")

    Convert a MaxQuant msms.txt file to a MS²PIP peprec file, while explicitly
    specifying both file types:

    >>> convert(
    ...     "filename_in.msms",
    ...     "filename_out.peprec",
    ...     input_filetype="msms",
    ...     output_filetype="peprec"
    ... )

    Note that filetypes can only be inferred for select specific file names and/or
    extensions, such as ``msms.txt`` or ``*.peprec``.

    """

    # If needed, infer input and output filetypes
    if input_filetype == "infer":
        input_filetype = _infer_filetype(input_filename)
    if output_filetype == "infer":
        output_filetype = _infer_filetype(output_filename)

    reader_cls = READERS[input_filetype]
    writer_cls = WRITERS[output_filetype]

    # Remove file if already exists to avoid appending:
    if Path(output_filename).is_file():
        Path(output_filename).unlink()

    reader = reader_cls(input_filename)

    if _supports_write_psm(writer_cls):
        # Setup iterator, potentially with progress bar
        iterator = (
            track(reader, description="[green]Converting file") if show_progressbar else reader
        )

        # Get example PSM and instantiate writer
        for psm in reader:
            example_psm = psm
            break
        writer = writer_cls(output_filename, example_psm=example_psm, mode="write")

        # Convert
        with writer:
            for psm in iterator:
                writer.write_psm(psm)

    # First read full PSM list, then write file at once
    elif writer_cls == mzid.MzidWriter:
        writer = writer_cls(output_filename, show_progressbar=show_progressbar)
        writer.write_file(reader.read_file())
    else:
        writer = writer_cls(output_filename)
        writer.write_file(reader.read_file())<|MERGE_RESOLUTION|>--- conflicted
+++ resolved
@@ -8,13 +8,10 @@
 
 from rich.progress import track
 
-<<<<<<< HEAD
 import psm_utils.io.alphadia as alphadia
 import psm_utils.io.diann as diann
+import psm_utils.io.flashlfq as flashlfq
 import psm_utils.io.fragpipe as fragpipe
-=======
-import psm_utils.io.flashlfq as flashlfq
->>>>>>> 27b85915
 import psm_utils.io.idxml as idxml
 import psm_utils.io.ionbot as ionbot
 import psm_utils.io.maxquant as maxquant
