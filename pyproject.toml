[project]
name = "psm-utils"
description = "Common utilities for parsing and handling peptide-spectrum matches and search engine results."
readme = "README.rst"
license = { file = "LICENSE" }
keywords = ["proteomics", "peptide", "spectrum", "identification", "parsing"]
authors = [
    { name = "Ralf Gabriels", email = "ralf@gabriels.dev" },
    { name = "Robbin Bouwmeester", email = "robbin.bouwmeester@ugent.be" },
    { name = "Arthur Declercq", email = "arthur.declercq@ugent.be" },
]
classifiers = [
    "Intended Audience :: Science/Research",
    "License :: OSI Approved :: Apache Software License",
    "Operating System :: OS Independent",
    "Programming Language :: Python :: 3 :: Only",
    "Topic :: Scientific/Engineering :: Bio-Informatics",
    "Development Status :: 4 - Beta",
]
dynamic = ["version"]
requires-python = ">=3.7"
dependencies = [
    "pyteomics >= 4",
    "lxml",
    "psims",
    "pandas",
    "numpy",
    "click",
    "rich",
    "pydantic",
    "sqlalchemy",
]

[project.optional-dependencies]
dev = ["black", "isort>5", "pytest", "pytest-cov"]
docs = [
    "sphinx",
    "numpydoc>=1,<2",
    "recommonmark",
    "sphinx-mdinclude",
    "toml",
    "semver>=2",
    "sphinx_rtd_theme",
    "sphinx-autobuild",
]
online = ["streamlit", "plotly"]

[project.urls]
GitHub = "https://github.com/compomics/psm_utils"
ReadTheDocs = "https://psm-utils.readthedocs.io"
PyPi = "https://pypi.org/project/psm-utils/"
CompOmics = "https://www.compomics.com"

[project.scripts]
psm_utils = "psm_utils.__main__:main"

[build-system]
requires = ["flit_core >=3.2,<4"]
build-backend = "flit_core.buildapi"

[tool.flit.module]
name = "psm_utils"

[tool.isort]
profile = "black"

[tool.black]
line-length = 99
target-version = ['py37']

[tool.ruff]
line-length = 99
<<<<<<< HEAD
target-version = "py37"
=======
target-version = 'py37'
>>>>>>> e2cb5d4d
<|MERGE_RESOLUTION|>--- conflicted
+++ resolved
@@ -70,8 +70,4 @@
 
 [tool.ruff]
 line-length = 99
-<<<<<<< HEAD
-target-version = "py37"
-=======
-target-version = 'py37'
->>>>>>> e2cb5d4d
+target-version = "py37"